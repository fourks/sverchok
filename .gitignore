#Blender's cache folder
__pycache__


*.py[cod]

# C extensions
*.so

# Packages
*.egg
*.egg-info
dist
build
eggs
parts
bin
var
sdist
develop-eggs
.installed.cfg
lib
lib64
__pycache__

# Installer logs
pip-log.txt

# Unit test / coverage reports
.coverage
.tox
nosetests.xml

# Translations
*.mo

# Mr Developer
.mr.developer.cfg
.project
.pydevproject

#OS Specific files
.directory
.DS
__MACOSX
.kdev4/
*.kdev4

#Ignore KDE's backup files
*~

<<<<<<< HEAD
#Ignore sphinx build folder
docs/_build
=======

docs/.make.bat.swp
>>>>>>> 38633cd6
<|MERGE_RESOLUTION|>--- conflicted
+++ resolved
@@ -49,10 +49,8 @@
 #Ignore KDE's backup files
 *~
 
-<<<<<<< HEAD
+
 #Ignore sphinx build folder
 docs/_build
-=======
 
 docs/.make.bat.swp
->>>>>>> 38633cd6
