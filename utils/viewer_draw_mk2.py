--- conflicted
+++ resolved
@@ -319,12 +319,9 @@
         for i, matrix in enumerate(data_matrix):
             k = get_max_k(i, verlen)
 
-<<<<<<< HEAD
-=======
             if k >= len(data_edges):
                 continue
 
->>>>>>> d97f6f97
             for line in data_edges[k]:
 
                 # i think this catches edges which refer to indices not present in
