--- conflicted
+++ resolved
@@ -294,11 +294,7 @@
                 layout.prop(self, "out_np", index=i, text=socket_names[i], toggle=True)
 
     def process(self):
-<<<<<<< HEAD
-        if not self.inputs['Matrices'].is_linked:
-=======
-        if not (self.inputs['Vertices'].is_linked and any(s.is_linked for s in self.outputs)):
->>>>>>> c82aba4c
+        if not self.inputs['Vertices'].is_linked:
             return
 
         vertices = self.inputs['Vertices'].sv_get(deepcopy=False)
